--- conflicted
+++ resolved
@@ -23,16 +23,13 @@
 @section("tracepoint/syscalls/sys_enter_clone")
 def hello(ctx: c_void_p) -> c_int32:
     dataobj = data_t()
-<<<<<<< HEAD
-=======
-    ts = ktime()
->>>>>>> 2f02f94b
     strobj = "hellohellohello"
     dataobj.pid = pid()
     dataobj.ts = ktime()
     # dataobj.comm = strobj
     print(
-        f"clone called at {dataobj.ts} by pid {dataobj.pid}, comm {strobj} at time {ts}"
+        f"clone called at {dataobj.ts} by pid {
+            dataobj.pid}, comm {strobj} at time {ts}"
     )
     events.output(dataobj)
     return c_int32(0)
