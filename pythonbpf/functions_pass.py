--- conflicted
+++ resolved
@@ -192,7 +192,6 @@
         elif isinstance(rval.func, ast.Attribute):
             logger.info(f"Assignment call attribute: {ast.dump(rval.func)}")
             if isinstance(rval.func.value, ast.Name):
-<<<<<<< HEAD
                 if rval.func.value.id in map_sym_tab:
                     map_name = rval.func.value.id
                     method_name = rval.func.attr
@@ -209,11 +208,7 @@
                         builder.store(val[0], local_sym_tab[var_name].var)
                 else:
                     # TODO: probably a struct access
-                    print(f"TODO STRUCT ACCESS {ast.dump(rval)}")
-=======
-                # TODO: probably a struct access
-                logger.info(f"TODO STRUCT ACCESS {ast.dump(rval)}")
->>>>>>> 62ca3b5f
+                    logger.info(f"TODO STRUCT ACCESS {ast.dump(rval)}")
             elif isinstance(rval.func.value, ast.Call) and isinstance(
                 rval.func.value.func, ast.Name
             ):
