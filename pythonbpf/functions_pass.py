from llvmlite import ir
import ast


from .helper import HelperHandlerRegistry, handle_helper_call
from .type_deducer import ctypes_to_ir
from .binary_ops import handle_binary_op
from .expr_pass import eval_expr, handle_expr

local_var_metadata = {}


def get_probe_string(func_node):
    """Extract the probe string from the decorator of the function node."""
    # TODO: right now we have the whole string in the section decorator
    # But later we can implement typed tuples for tracepoints and kprobes
    # For helper functions, we return "helper"

    for decorator in func_node.decorator_list:
        if isinstance(decorator, ast.Name) and decorator.id == "bpfglobal":
            return None
        if isinstance(decorator, ast.Call) and isinstance(decorator.func, ast.Name):
            if decorator.func.id == "section" and len(decorator.args) == 1:
                arg = decorator.args[0]
                if isinstance(arg, ast.Constant) and isinstance(arg.value, str):
                    return arg.value
    return "helper"


def handle_assign(
    func, module, builder, stmt, map_sym_tab, local_sym_tab, structs_sym_tab
):
    """Handle assignment statements in the function body."""
    if len(stmt.targets) != 1:
        print("Unsupported multiassignment")
        return

    num_types = ("c_int32", "c_int64", "c_uint32", "c_uint64")

    target = stmt.targets[0]
    print(f"Handling assignment to {ast.dump(target)}")
    if not isinstance(target, ast.Name) and not isinstance(target, ast.Attribute):
        print("Unsupported assignment target")
        return
    var_name = target.id if isinstance(target, ast.Name) else target.value.id
    rval = stmt.value
    if isinstance(target, ast.Attribute):
        # struct field assignment
        field_name = target.attr
        if var_name in local_sym_tab and var_name in local_var_metadata:
            struct_type = local_var_metadata[var_name]
            struct_info = structs_sym_tab[struct_type]

            if field_name in struct_info.fields:
                field_ptr = struct_info.gep(
                    builder, local_sym_tab[var_name][0], field_name
                )
                val = eval_expr(
                    func,
                    module,
                    builder,
                    rval,
                    local_sym_tab,
                    map_sym_tab,
                    structs_sym_tab,
                )
                if isinstance(struct_info.field_type(field_name), ir.ArrayType) and val[
                    1
                ] == ir.PointerType(ir.IntType(8)):
                    # TODO: Figure it out, not a priority rn
                    # Special case for string assignment to char array
                    # str_len = struct_info["field_types"][field_idx].count
                    # assign_string_to_array(builder, field_ptr, val[0], str_len)
                    # print(f"Assigned to struct field {var_name}.{field_name}")
                    pass
                if val is None:
                    print("Failed to evaluate struct field assignment")
                    return
                print(field_ptr)
                builder.store(val[0], field_ptr)
                print(f"Assigned to struct field {var_name}.{field_name}")
                return
    elif isinstance(rval, ast.Constant):
        if isinstance(rval.value, bool):
            if rval.value:
                builder.store(ir.Constant(ir.IntType(1), 1), local_sym_tab[var_name][0])
            else:
                builder.store(ir.Constant(ir.IntType(1), 0), local_sym_tab[var_name][0])
            print(f"Assigned constant {rval.value} to {var_name}")
        elif isinstance(rval.value, int):
            # Assume c_int64 for now
            # var = builder.alloca(ir.IntType(64), name=var_name)
            # var.align = 8
            builder.store(
                ir.Constant(ir.IntType(64), rval.value), local_sym_tab[var_name][0]
            )
            # local_sym_tab[var_name] = var
            print(f"Assigned constant {rval.value} to {var_name}")
        elif isinstance(rval.value, str):
            str_val = rval.value.encode("utf-8") + b"\x00"
            str_const = ir.Constant(
                ir.ArrayType(ir.IntType(8), len(str_val)), bytearray(str_val)
            )
            global_str = ir.GlobalVariable(
                module, str_const.type, name=f"{var_name}_str"
            )
            global_str.linkage = "internal"
            global_str.global_constant = True
            global_str.initializer = str_const
            str_ptr = builder.bitcast(global_str, ir.PointerType(ir.IntType(8)))
            builder.store(str_ptr, local_sym_tab[var_name][0])
            print(f"Assigned string constant '{rval.value}' to {var_name}")
        else:
            print("Unsupported constant type")
    elif isinstance(rval, ast.Call):
        if isinstance(rval.func, ast.Name):
            call_type = rval.func.id
            print(f"Assignment call type: {call_type}")
            if (
                call_type in num_types
                and len(rval.args) == 1
                and isinstance(rval.args[0], ast.Constant)
                and isinstance(rval.args[0].value, int)
            ):
                ir_type = ctypes_to_ir(call_type)
                # var = builder.alloca(ir_type, name=var_name)
                # var.align = ir_type.width // 8
                builder.store(
                    ir.Constant(ir_type, rval.args[0].value), local_sym_tab[var_name][0]
                )
                print(
                    f"Assigned {call_type} constant "
                    f"{rval.args[0].value} to {var_name}"
                )
                # local_sym_tab[var_name] = var
            elif HelperHandlerRegistry.has_handler(call_type):
                # var = builder.alloca(ir.IntType(64), name=var_name)
                # var.align = 8
                val = handle_helper_call(
                    rval,
                    module,
                    builder,
                    func,
                    local_sym_tab,
                    map_sym_tab,
                    structs_sym_tab,
                    local_var_metadata,
                )
                builder.store(val[0], local_sym_tab[var_name][0])
                # local_sym_tab[var_name] = var
                print(f"Assigned constant {rval.func.id} to {var_name}")
            elif call_type == "deref" and len(rval.args) == 1:
                print(f"Handling deref assignment {ast.dump(rval)}")
                val = eval_expr(
                    func,
                    module,
                    builder,
                    rval,
                    local_sym_tab,
                    map_sym_tab,
                    structs_sym_tab,
                )
                if val is None:
                    print("Failed to evaluate deref argument")
                    return
                print(f"Dereferenced value: {val}, storing in {var_name}")
                builder.store(val[0], local_sym_tab[var_name][0])
                # local_sym_tab[var_name] = var
                print(f"Dereferenced and assigned to {var_name}")
            elif call_type in structs_sym_tab and len(rval.args) == 0:
                struct_info = structs_sym_tab[call_type]
                ir_type = struct_info.ir_type
                # var = builder.alloca(ir_type, name=var_name)
                # Null init
                builder.store(ir.Constant(ir_type, None), local_sym_tab[var_name][0])
                local_var_metadata[var_name] = call_type
                print(f"Assigned struct {call_type} to {var_name}")
                # local_sym_tab[var_name] = var
            else:
                print(f"Unsupported assignment call type: {call_type}")
        elif isinstance(rval.func, ast.Attribute):
            print(f"Assignment call attribute: {ast.dump(rval.func)}")
            if isinstance(rval.func.value, ast.Name):
                # TODO: probably a struct access
                print(f"TODO STRUCT ACCESS {ast.dump(rval)}")
            elif isinstance(rval.func.value, ast.Call) and isinstance(
                rval.func.value.func, ast.Name
            ):
                map_name = rval.func.value.func.id
                method_name = rval.func.attr
                if map_name in map_sym_tab:
<<<<<<< HEAD
                    map_ptr = map_sym_tab[map_name]
                    if HelperHandlerRegistry.has_handler(method_name):
=======
                    # map_ptr = map_sym_tab[map_name]
                    if method_name in helper_func_list:
>>>>>>> 2f02f94b
                        val = handle_helper_call(
                            rval,
                            module,
                            builder,
                            func,
                            local_sym_tab,
                            map_sym_tab,
                            structs_sym_tab,
                            local_var_metadata,
                        )
                        # var = builder.alloca(ir.IntType(64), name=var_name)
                        # var.align = 8
                        builder.store(val[0], local_sym_tab[var_name][0])
                        # local_sym_tab[var_name] = var
            else:
                print("Unsupported assignment call structure")
        else:
            print("Unsupported assignment call function type")
    elif isinstance(rval, ast.BinOp):
        handle_binary_op(
            rval, module, builder, var_name, local_sym_tab, map_sym_tab, func
        )
    else:
        print("Unsupported assignment value type")


def handle_cond(func, module, builder, cond, local_sym_tab, map_sym_tab):
    if isinstance(cond, ast.Constant):
        if isinstance(cond.value, bool):
            return ir.Constant(ir.IntType(1), int(cond.value))
        elif isinstance(cond.value, int):
            return ir.Constant(ir.IntType(1), int(bool(cond.value)))
        else:
            print("Unsupported constant type in condition")
            return None
    elif isinstance(cond, ast.Name):
        if cond.id in local_sym_tab:
            var = local_sym_tab[cond.id][0]
            val = builder.load(var)
            if val.type != ir.IntType(1):
                # Convert nonzero values to true, zero to false
                if isinstance(val.type, ir.PointerType):
                    # For pointer types, compare with null pointer
                    zero = ir.Constant(val.type, None)
                else:
                    # For integer types, compare with zero
                    zero = ir.Constant(val.type, 0)
                val = builder.icmp_signed("!=", val, zero)
            return val
        else:
            print(f"Undefined variable {cond.id} in condition")
            return None
    elif isinstance(cond, ast.Compare):
        lhs = eval_expr(func, module, builder, cond.left, local_sym_tab, map_sym_tab)[0]
        if len(cond.ops) != 1 or len(cond.comparators) != 1:
            print("Unsupported complex comparison")
            return None
        rhs = eval_expr(
            func, module, builder, cond.comparators[0], local_sym_tab, map_sym_tab
        )[0]
        op = cond.ops[0]

        if lhs.type != rhs.type:
            if isinstance(lhs.type, ir.IntType) and isinstance(rhs.type, ir.IntType):
                # Extend the smaller type to the larger type
                if lhs.type.width < rhs.type.width:
                    lhs = builder.sext(lhs, rhs.type)
                elif lhs.type.width > rhs.type.width:
                    rhs = builder.sext(rhs, lhs.type)
            else:
                print("Type mismatch in comparison")
                return None

        if isinstance(op, ast.Eq):
            return builder.icmp_signed("==", lhs, rhs)
        elif isinstance(op, ast.NotEq):
            return builder.icmp_signed("!=", lhs, rhs)
        elif isinstance(op, ast.Lt):
            return builder.icmp_signed("<", lhs, rhs)
        elif isinstance(op, ast.LtE):
            return builder.icmp_signed("<=", lhs, rhs)
        elif isinstance(op, ast.Gt):
            return builder.icmp_signed(">", lhs, rhs)
        elif isinstance(op, ast.GtE):
            return builder.icmp_signed(">=", lhs, rhs)
        else:
            print("Unsupported comparison operator")
            return None
    else:
        print("Unsupported condition expression")
        return None


def handle_if(
    func, module, builder, stmt, map_sym_tab, local_sym_tab, structs_sym_tab=None
):
    """Handle if statements in the function body."""
    print("Handling if statement")
    # start = builder.block.parent
    then_block = func.append_basic_block(name="if.then")
    merge_block = func.append_basic_block(name="if.end")
    if stmt.orelse:
        else_block = func.append_basic_block(name="if.else")
    else:
        else_block = None

    cond = handle_cond(func, module, builder, stmt.test, local_sym_tab, map_sym_tab)
    if else_block:
        builder.cbranch(cond, then_block, else_block)
    else:
        builder.cbranch(cond, then_block, merge_block)

    builder.position_at_end(then_block)
    for s in stmt.body:
        process_stmt(
            func, module, builder, s, local_sym_tab, map_sym_tab, structs_sym_tab, False
        )
    if not builder.block.is_terminated:
        builder.branch(merge_block)

    if else_block:
        builder.position_at_end(else_block)
        for s in stmt.orelse:
            process_stmt(
                func,
                module,
                builder,
                s,
                local_sym_tab,
                map_sym_tab,
                structs_sym_tab,
                False,
            )
        if not builder.block.is_terminated:
            builder.branch(merge_block)

    builder.position_at_end(merge_block)


def process_stmt(
    func,
    module,
    builder,
    stmt,
    local_sym_tab,
    map_sym_tab,
    structs_sym_tab,
    did_return,
    ret_type=ir.IntType(64),
):
    print(f"Processing statement: {ast.dump(stmt)}")
    if isinstance(stmt, ast.Expr):
        print(local_var_metadata)
        handle_expr(
            func,
            module,
            builder,
            stmt,
            local_sym_tab,
            map_sym_tab,
            structs_sym_tab,
            local_var_metadata,
        )
    elif isinstance(stmt, ast.Assign):
        handle_assign(
            func, module, builder, stmt, map_sym_tab, local_sym_tab, structs_sym_tab
        )
    elif isinstance(stmt, ast.AugAssign):
        raise SyntaxError("Augmented assignment not supported")
    elif isinstance(stmt, ast.If):
        handle_if(
            func, module, builder, stmt, map_sym_tab, local_sym_tab, structs_sym_tab
        )
    elif isinstance(stmt, ast.Return):
        if stmt.value is None:
            builder.ret(ir.Constant(ir.IntType(32), 0))
            did_return = True
        elif (
            isinstance(stmt.value, ast.Call)
            and isinstance(stmt.value.func, ast.Name)
            and len(stmt.value.args) == 1
            and isinstance(stmt.value.args[0], ast.Constant)
            and isinstance(stmt.value.args[0].value, int)
        ):
            call_type = stmt.value.func.id
            if ctypes_to_ir(call_type) != ret_type:
                raise ValueError(
                    "Return type mismatch: expected"
                    f"{ctypes_to_ir(call_type)}, got {call_type}"
                )
            else:
                builder.ret(ir.Constant(ret_type, stmt.value.args[0].value))
                did_return = True
        elif isinstance(stmt.value, ast.Name):
            if stmt.value.id == "XDP_PASS":
                builder.ret(ir.Constant(ret_type, 2))
                did_return = True
            elif stmt.value.id == "XDP_DROP":
                builder.ret(ir.Constant(ret_type, 1))
                did_return = True
            else:
                raise ValueError("Failed to evaluate return expression")
        else:
            raise ValueError("Unsupported return value")
    return did_return


def allocate_mem(
    module, builder, body, func, ret_type, map_sym_tab, local_sym_tab, structs_sym_tab
):
    for stmt in body:
        if isinstance(stmt, ast.If):
            if stmt.body:
                local_sym_tab = allocate_mem(
                    module,
                    builder,
                    stmt.body,
                    func,
                    ret_type,
                    map_sym_tab,
                    local_sym_tab,
                    structs_sym_tab,
                )
            if stmt.orelse:
                local_sym_tab = allocate_mem(
                    module,
                    builder,
                    stmt.orelse,
                    func,
                    ret_type,
                    map_sym_tab,
                    local_sym_tab,
                    structs_sym_tab,
                )
        elif isinstance(stmt, ast.Assign):
            if len(stmt.targets) != 1:
                print("Unsupported multiassignment")
                continue
            target = stmt.targets[0]
            if not isinstance(target, ast.Name):
                print("Unsupported assignment target")
                continue
            var_name = target.id
            rval = stmt.value
            if isinstance(rval, ast.Call):
                if isinstance(rval.func, ast.Name):
                    call_type = rval.func.id
                    if call_type in ("c_int32", "c_int64", "c_uint32", "c_uint64"):
                        ir_type = ctypes_to_ir(call_type)
                        var = builder.alloca(ir_type, name=var_name)
                        var.align = ir_type.width // 8
<<<<<<< HEAD
                        print(
                            f"Pre-allocated variable {var_name} of type {call_type}")
                    elif HelperHandlerRegistry.has_handler(call_type):
=======
                        print(f"Pre-allocated variable {var_name} of type {call_type}")
                    elif call_type in helper_func_list:
>>>>>>> 2f02f94b
                        # Assume return type is int64 for now
                        ir_type = ir.IntType(64)
                        var = builder.alloca(ir_type, name=var_name)
                        var.align = ir_type.width // 8
                        print(f"Pre-allocated variable {var_name} for helper")
                    elif call_type == "deref" and len(rval.args) == 1:
                        # Assume return type is int64 for now
                        ir_type = ir.IntType(64)
                        var = builder.alloca(ir_type, name=var_name)
                        var.align = ir_type.width // 8
                        print(f"Pre-allocated variable {var_name} for deref")
                    elif call_type in structs_sym_tab:
                        struct_info = structs_sym_tab[call_type]
                        ir_type = struct_info.ir_type
                        var = builder.alloca(ir_type, name=var_name)
                        local_var_metadata[var_name] = call_type
                        print(
                            f"Pre-allocated variable {var_name} for struct {call_type}"
                        )
                elif isinstance(rval.func, ast.Attribute):
                    ir_type = ir.PointerType(ir.IntType(64))
                    var = builder.alloca(ir_type, name=var_name)
                    # var.align = ir_type.width // 8
                    print(f"Pre-allocated variable {var_name} for map")
                else:
                    print("Unsupported assignment call function type")
                    continue
            elif isinstance(rval, ast.Constant):
                if isinstance(rval.value, bool):
                    ir_type = ir.IntType(1)
                    var = builder.alloca(ir_type, name=var_name)
                    var.align = 1
                    print(f"Pre-allocated variable {var_name} of type c_bool")
                elif isinstance(rval.value, int):
                    # Assume c_int64 for now
                    ir_type = ir.IntType(64)
                    var = builder.alloca(ir_type, name=var_name)
                    var.align = ir_type.width // 8
                    print(f"Pre-allocated variable {var_name} of type c_int64")
                elif isinstance(rval.value, str):
                    ir_type = ir.PointerType(ir.IntType(8))
                    var = builder.alloca(ir_type, name=var_name)
                    var.align = 8
                    print(f"Pre-allocated variable {var_name} of type string")
                else:
                    print("Unsupported constant type")
                    continue
            elif isinstance(rval, ast.BinOp):
                # Assume c_int64 for now
                ir_type = ir.IntType(64)
                var = builder.alloca(ir_type, name=var_name)
                var.align = ir_type.width // 8
                print(f"Pre-allocated variable {var_name} of type c_int64")
            else:
                print("Unsupported assignment value type")
                continue
            local_sym_tab[var_name] = (var, ir_type)
    return local_sym_tab


def process_func_body(
    module, builder, func_node, func, ret_type, map_sym_tab, structs_sym_tab
):
    """Process the body of a bpf function"""
    # TODO: A lot.  We just have print -> bpf_trace_printk for now
    did_return = False

    local_sym_tab = {}

    # pre-allocate dynamic variables
    local_sym_tab = allocate_mem(
        module,
        builder,
        func_node.body,
        func,
        ret_type,
        map_sym_tab,
        local_sym_tab,
        structs_sym_tab,
    )

    print(f"Local symbol table: {local_sym_tab.keys()}")

    for stmt in func_node.body:
        did_return = process_stmt(
            func,
            module,
            builder,
            stmt,
            local_sym_tab,
            map_sym_tab,
            structs_sym_tab,
            did_return,
            ret_type,
        )

    if not did_return:
        builder.ret(ir.Constant(ir.IntType(32), 0))


def process_bpf_chunk(func_node, module, return_type, map_sym_tab, structs_sym_tab):
    """Process a single BPF chunk (function) and emit corresponding LLVM IR."""

    func_name = func_node.name

    ret_type = return_type

    # TODO: parse parameters
    param_types = []
    if func_node.args.args:
        # Assume first arg to be ctx
        param_types.append(ir.PointerType())

    func_ty = ir.FunctionType(ret_type, param_types)
    func = ir.Function(module, func_ty, func_name)

    func.linkage = "dso_local"
    func.attributes.add("nounwind")
    func.attributes.add("noinline")
    func.attributes.add("optnone")

    if func_node.args.args:
        # Only look at the first argument for now
        param = func.args[0]
        param.add_attribute("nocapture")

    probe_string = get_probe_string(func_node)
    if probe_string is not None:
        func.section = probe_string

    block = func.append_basic_block(name="entry")
    builder = ir.IRBuilder(block)

    process_func_body(
        module, builder, func_node, func, ret_type, map_sym_tab, structs_sym_tab
    )
    return func


def func_proc(tree, module, chunks, map_sym_tab, structs_sym_tab):
    for func_node in chunks:
        is_global = False
        for decorator in func_node.decorator_list:
            if isinstance(decorator, ast.Name) and decorator.id in (
                "map",
                "bpfglobal",
                "struct",
            ):
                is_global = True
                break
        if is_global:
            continue
        func_type = get_probe_string(func_node)
        print(f"Found probe_string of {func_node.name}: {func_type}")

        process_bpf_chunk(
            func_node,
            module,
            ctypes_to_ir(infer_return_type(func_node)),
            map_sym_tab,
            structs_sym_tab,
        )


def infer_return_type(func_node: ast.FunctionDef):
    if not isinstance(func_node, (ast.FunctionDef, ast.AsyncFunctionDef)):
        raise TypeError("Expected ast.FunctionDef")
    if func_node.returns is not None:
        try:
            return ast.unparse(func_node.returns)
        except Exception:
            node = func_node.returns
            if isinstance(node, ast.Name):
                return node.id
            if isinstance(node, ast.Attribute):
                return getattr(node, "attr", type(node).__name__)
            try:
                return str(node)
            except Exception:
                return type(node).__name__
    found_type = None

    def _expr_type(e):
        if e is None:
            return "None"
        if isinstance(e, ast.Constant):
            return type(e.value).__name__
        if isinstance(e, ast.Name):
            return e.id
        if isinstance(e, ast.Call):
            f = e.func
            if isinstance(f, ast.Name):
                return f.id
            if isinstance(f, ast.Attribute):
                try:
                    return ast.unparse(f)
                except Exception:
                    return getattr(f, "attr", type(f).__name__)
            try:
                return ast.unparse(f)
            except Exception:
                return type(f).__name__
        if isinstance(e, ast.Attribute):
            try:
                return ast.unparse(e)
            except Exception:
                return getattr(e, "attr", type(e).__name__)
        try:
            return ast.unparse(e)
        except Exception:
            return type(e).__name__

    for node in ast.walk(func_node):
        if isinstance(node, ast.Return):
            t = _expr_type(node.value)
            if found_type is None:
                found_type = t
            elif found_type != t:
                raise ValueError("Conflicting return types:" f"{found_type} vs {t}")
    return found_type or "None"


# For string assignment to fixed-size arrays


def assign_string_to_array(builder, target_array_ptr, source_string_ptr, array_length):
    """
    Copy a string (i8*) to a fixed-size array ([N x i8]*)
    """
    # Create a loop to copy characters one by one
    # entry_block = builder.block
    copy_block = builder.append_basic_block("copy_char")
    end_block = builder.append_basic_block("copy_end")

    # Create loop counter
    i = builder.alloca(ir.IntType(32))
    builder.store(ir.Constant(ir.IntType(32), 0), i)

    # Start the loop
    builder.branch(copy_block)

    # Copy loop
    builder.position_at_end(copy_block)
    idx = builder.load(i)
    in_bounds = builder.icmp_unsigned(
        "<", idx, ir.Constant(ir.IntType(32), array_length)
    )
    builder.cbranch(in_bounds, copy_block, end_block)

    with builder.if_then(in_bounds):
        # Load character from source
        src_ptr = builder.gep(source_string_ptr, [idx])
        char = builder.load(src_ptr)

        # Store character in target
        dst_ptr = builder.gep(target_array_ptr, [ir.Constant(ir.IntType(32), 0), idx])
        builder.store(char, dst_ptr)

        # Increment counter
        next_idx = builder.add(idx, ir.Constant(ir.IntType(32), 1))
        builder.store(next_idx, i)

    builder.position_at_end(end_block)

    # Ensure null termination
    last_idx = ir.Constant(ir.IntType(32), array_length - 1)
    null_ptr = builder.gep(target_array_ptr, [ir.Constant(ir.IntType(32), 0), last_idx])
    builder.store(ir.Constant(ir.IntType(8), 0), null_ptr)<|MERGE_RESOLUTION|>--- conflicted
+++ resolved
@@ -83,16 +83,19 @@
     elif isinstance(rval, ast.Constant):
         if isinstance(rval.value, bool):
             if rval.value:
-                builder.store(ir.Constant(ir.IntType(1), 1), local_sym_tab[var_name][0])
+                builder.store(ir.Constant(ir.IntType(1), 1),
+                              local_sym_tab[var_name][0])
             else:
-                builder.store(ir.Constant(ir.IntType(1), 0), local_sym_tab[var_name][0])
+                builder.store(ir.Constant(ir.IntType(1), 0),
+                              local_sym_tab[var_name][0])
             print(f"Assigned constant {rval.value} to {var_name}")
         elif isinstance(rval.value, int):
             # Assume c_int64 for now
             # var = builder.alloca(ir.IntType(64), name=var_name)
             # var.align = 8
             builder.store(
-                ir.Constant(ir.IntType(64), rval.value), local_sym_tab[var_name][0]
+                ir.Constant(ir.IntType(64),
+                            rval.value), local_sym_tab[var_name][0]
             )
             # local_sym_tab[var_name] = var
             print(f"Assigned constant {rval.value} to {var_name}")
@@ -107,7 +110,8 @@
             global_str.linkage = "internal"
             global_str.global_constant = True
             global_str.initializer = str_const
-            str_ptr = builder.bitcast(global_str, ir.PointerType(ir.IntType(8)))
+            str_ptr = builder.bitcast(
+                global_str, ir.PointerType(ir.IntType(8)))
             builder.store(str_ptr, local_sym_tab[var_name][0])
             print(f"Assigned string constant '{rval.value}' to {var_name}")
         else:
@@ -126,7 +130,8 @@
                 # var = builder.alloca(ir_type, name=var_name)
                 # var.align = ir_type.width // 8
                 builder.store(
-                    ir.Constant(ir_type, rval.args[0].value), local_sym_tab[var_name][0]
+                    ir.Constant(
+                        ir_type, rval.args[0].value), local_sym_tab[var_name][0]
                 )
                 print(
                     f"Assigned {call_type} constant "
@@ -172,7 +177,8 @@
                 ir_type = struct_info.ir_type
                 # var = builder.alloca(ir_type, name=var_name)
                 # Null init
-                builder.store(ir.Constant(ir_type, None), local_sym_tab[var_name][0])
+                builder.store(ir.Constant(ir_type, None),
+                              local_sym_tab[var_name][0])
                 local_var_metadata[var_name] = call_type
                 print(f"Assigned struct {call_type} to {var_name}")
                 # local_sym_tab[var_name] = var
@@ -189,13 +195,7 @@
                 map_name = rval.func.value.func.id
                 method_name = rval.func.attr
                 if map_name in map_sym_tab:
-<<<<<<< HEAD
-                    map_ptr = map_sym_tab[map_name]
                     if HelperHandlerRegistry.has_handler(method_name):
-=======
-                    # map_ptr = map_sym_tab[map_name]
-                    if method_name in helper_func_list:
->>>>>>> 2f02f94b
                         val = handle_helper_call(
                             rval,
                             module,
@@ -249,7 +249,8 @@
             print(f"Undefined variable {cond.id} in condition")
             return None
     elif isinstance(cond, ast.Compare):
-        lhs = eval_expr(func, module, builder, cond.left, local_sym_tab, map_sym_tab)[0]
+        lhs = eval_expr(func, module, builder, cond.left,
+                        local_sym_tab, map_sym_tab)[0]
         if len(cond.ops) != 1 or len(cond.comparators) != 1:
             print("Unsupported complex comparison")
             return None
@@ -302,7 +303,8 @@
     else:
         else_block = None
 
-    cond = handle_cond(func, module, builder, stmt.test, local_sym_tab, map_sym_tab)
+    cond = handle_cond(func, module, builder, stmt.test,
+                       local_sym_tab, map_sym_tab)
     if else_block:
         builder.cbranch(cond, then_block, else_block)
     else:
@@ -447,14 +449,9 @@
                         ir_type = ctypes_to_ir(call_type)
                         var = builder.alloca(ir_type, name=var_name)
                         var.align = ir_type.width // 8
-<<<<<<< HEAD
                         print(
                             f"Pre-allocated variable {var_name} of type {call_type}")
                     elif HelperHandlerRegistry.has_handler(call_type):
-=======
-                        print(f"Pre-allocated variable {var_name} of type {call_type}")
-                    elif call_type in helper_func_list:
->>>>>>> 2f02f94b
                         # Assume return type is int64 for now
                         ir_type = ir.IntType(64)
                         var = builder.alloca(ir_type, name=var_name)
@@ -472,7 +469,8 @@
                         var = builder.alloca(ir_type, name=var_name)
                         local_var_metadata[var_name] = call_type
                         print(
-                            f"Pre-allocated variable {var_name} for struct {call_type}"
+                            f"Pre-allocated variable {
+                                var_name} for struct {call_type}"
                         )
                 elif isinstance(rval.func, ast.Attribute):
                     ir_type = ir.PointerType(ir.IntType(64))
@@ -673,7 +671,8 @@
             if found_type is None:
                 found_type = t
             elif found_type != t:
-                raise ValueError("Conflicting return types:" f"{found_type} vs {t}")
+                raise ValueError("Conflicting return types:" f"{
+                                 found_type} vs {t}")
     return found_type or "None"
 
 
@@ -710,7 +709,8 @@
         char = builder.load(src_ptr)
 
         # Store character in target
-        dst_ptr = builder.gep(target_array_ptr, [ir.Constant(ir.IntType(32), 0), idx])
+        dst_ptr = builder.gep(
+            target_array_ptr, [ir.Constant(ir.IntType(32), 0), idx])
         builder.store(char, dst_ptr)
 
         # Increment counter
@@ -721,5 +721,6 @@
 
     # Ensure null termination
     last_idx = ir.Constant(ir.IntType(32), array_length - 1)
-    null_ptr = builder.gep(target_array_ptr, [ir.Constant(ir.IntType(32), 0), last_idx])
+    null_ptr = builder.gep(
+        target_array_ptr, [ir.Constant(ir.IntType(32), 0), last_idx])
     builder.store(ir.Constant(ir.IntType(8), 0), null_ptr)